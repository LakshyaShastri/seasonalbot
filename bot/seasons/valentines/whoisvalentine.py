import json
import logging
from pathlib import Path
from random import choice

import discord
from discord.ext import commands

from bot.constants import Colours

log = logging.getLogger(__name__)

with open(Path("bot", "resources", "valentines", "valentine_facts.json"), "r") as file:
    FACTS = json.load(file)


<<<<<<< HEAD
class ValentineFacts:
    """A Cog for displaying facts about Saint Valentine."""

=======
class ValentineFacts(commands.Cog):
>>>>>>> c971c282
    def __init__(self, bot):
        self.bot = bot

    @commands.command(aliases=('whoisvalentine', 'saint_valentine'))
    async def who_is_valentine(self, ctx):
        """Displays info about Saint Valentine."""

        embed = discord.Embed(
            title="Who is Saint Valentine?",
            description=FACTS['whois'],
            color=Colours.pink
        )
        embed.set_thumbnail(
            url='https://upload.wikimedia.org/wikipedia/commons/thumb/f/f1/Saint_Valentine_-_'
                'facial_reconstruction.jpg/1024px-Saint_Valentine_-_facial_reconstruction.jpg'
        )

        await ctx.channel.send(embed=embed)

    @commands.command()
    async def valentine_fact(self, ctx):
        """Shows a random fact about Valentine's Day."""

        embed = discord.Embed(
            title=choice(FACTS['titles']),
            description=choice(FACTS['text']),
            color=Colours.pink
        )

        await ctx.channel.send(embed=embed)


def setup(bot):
<<<<<<< HEAD
    """Who is Valentine Cog load."""

    bot.add_cog(ValentineFacts(bot))
=======
    bot.add_cog(ValentineFacts(bot))
    log.info("ValentineFacts cog loaded")
>>>>>>> c971c282
<|MERGE_RESOLUTION|>--- conflicted
+++ resolved
@@ -14,13 +14,9 @@
     FACTS = json.load(file)
 
 
-<<<<<<< HEAD
 class ValentineFacts:
     """A Cog for displaying facts about Saint Valentine."""
 
-=======
-class ValentineFacts(commands.Cog):
->>>>>>> c971c282
     def __init__(self, bot):
         self.bot = bot
 
@@ -54,11 +50,7 @@
 
 
 def setup(bot):
-<<<<<<< HEAD
     """Who is Valentine Cog load."""
 
     bot.add_cog(ValentineFacts(bot))
-=======
-    bot.add_cog(ValentineFacts(bot))
-    log.info("ValentineFacts cog loaded")
->>>>>>> c971c282
+    log.info("ValentineFacts cog loaded")