import re
import typing
from collections import Counter
from datetime import datetime

import aiohttp
import discord
from discord.ext import commands


class Stats:
    def __init__(self, bot):
        self.bot = bot

    @commands.command(
        name="stats",
        aliases=["getstats", "userstats"],
        brief="Get a user's Hacktoberfest contribution stats",
    )
    async def get_stats(self, ctx, username: str):
        """
        Query GitHub's API for PRs created by a GitHub user during the month of October that
        do not have an 'invalid' tag

        For example:
            !getstats heavysaturn

        If a valid username is provided, an embed is generated and posted to the channel

        Otherwise, post a helpful error message

        The first input argument is treated as the username, any additional inputs are discarded
        """
        prs = await self.get_october_prs(username)

        if prs:
            stats_embed = self.build_embed(username, prs)
            await ctx.send('Here are some stats!', embed=stats_embed)
        else:
            await ctx.send(f"No October GitHub contributions found for '{username}'")

    def build_embed(self, username: str, prs: typing.List[dict]) -> discord.Embed:
        """
        Return a stats embed built from username's PRs
        """
        pr_stats = self._summarize_prs(prs)

        n = pr_stats['n_prs']
        if n >= 5:
            shirtstr = f"**{username} has earned a tshirt!**"
        elif n == 4:
            shirtstr = f"**{username} is 1 PR away from a tshirt!**"
        else:
            shirtstr = f"**{username} is {5 - n} PRs away from a tshirt!**"

        stats_embed = discord.Embed(
            title=f"{username}'s Hacktoberfest",
            color=discord.Color(0x9c4af7),
            description=f"{username} has made {n} {Stats._contributionator(n)} in October\n\n{shirtstr}\n\n"
        )

        stats_embed.set_thumbnail(url=f"https://www.github.com/{username}.png")
        stats_embed.set_author(
            name="Hacktoberfest",
            url="https://hacktoberfest.digitalocean.com",
            icon_url="https://hacktoberfest.digitalocean.com/assets/logo-hacktoberfest.png"
        )
        stats_embed.add_field(
            name="Top 5 Repositories:",
            value=self._build_top5str(pr_stats)
        )

        return stats_embed

    @staticmethod
    async def get_october_prs(username: str) -> typing.List[dict]:
        """
        Query GitHub's API for PRs created during the month of October by username that do
        not have an 'invalid' tag

        If PRs are found, return a list of dicts with basic PR information

        For each PR:
            {
            "repo_url": str
            "repo_shortname": str (e.g. "discord-python/hacktoberbot")
            "created_at": datetime.datetime
            }

        Otherwise, return None
        """
        base_url = "https://api.github.com/search/issues?q="
        not_label = "invalid"
        action_type = "pr"
        is_query = f"public+author:{username}"
        date_range = "2018-10-01..2018-10-31"
        per_page = "300"
        query_url = (
<<<<<<< HEAD
            f"{base_url}-label:{not_label}+type:{action_type}+is:{is_query}+created:{date_range}&per_page={per_page}"
=======
            f"{base_url}"
            f"-label:{not_label}"
            f"+type:{action_type}"
            f"+is:{is_query}"
            f"+created:{date_range}"
            f"&per_page={per_page}"
>>>>>>> 96822996
        )

        headers = {"user-agent": "Discord Python Hactoberbot"}
        async with aiohttp.ClientSession() as session:
            async with session.get(query_url, headers=headers) as resp:
                jsonresp = await resp.json()

        if "message" in jsonresp.keys():
            # One of the parameters is invalid, short circuit for now
            # In the future, log: jsonresp["errors"][0]["message"]
            return
        else:
            if jsonresp["total_count"] == 0:
                # Short circuit if there aren't any PRs
                return
            else:
                outlist = []
                for item in jsonresp["items"]:
                    shortname = Stats._get_shortname(item["repository_url"])
                    itemdict = {
                        "repo_url": f"https://www.github.com/{shortname}",
                        "repo_shortname": shortname,
                        "created_at": datetime.strptime(
                            item["created_at"], r"%Y-%m-%dT%H:%M:%SZ"
                        ),
                    }
                    outlist.append(itemdict)
                return outlist

    @staticmethod
    def _get_shortname(in_url: str) -> str:
        """
        Extract shortname from https://api.github.com/repos/* URL

        e.g. "https://api.github.com/repos/discord-python/hacktoberbot"
             |
             V
             "discord-python/hacktoberbot"
        """
        exp = r"https?:\/\/api.github.com\/repos\/([/\-\w]+)"
        return re.findall(exp, in_url)[0]

    @staticmethod
    def _summarize_prs(prs: typing.List[dict]) -> typing.Dict:
        """
        Generate statistics from an input list of PR dictionaries, as output by get_october_prs

        Return a dictionary containing:
            {
            "n_prs": int
            "top5": [(repo_shortname, ncontributions), ...]
            }
        """
        contributed_repos = [pr["repo_shortname"] for pr in prs]
        return {"n_prs": len(prs), "top5": Counter(contributed_repos).most_common(5)}

    @staticmethod
    def _build_top5str(stats: typing.List[tuple]) -> str:
        """
        Build a string from the Top 5 contributions that is compatible with a discord.Embed field

        Top 5 contributions should be a list of tuples, as output in the stats dictionary by
        _summarize_prs

        String is of the form:
           n contribution(s) to [shortname](url)
           ...
        """
        baseURL = "https://www.github.com/"
        contributionstrs = []
        for repo in stats['top5']:
            n = repo[1]
            contributionstrs.append(f"{n} {Stats._contributionator(n)} to [{repo[0]}]({baseURL}{repo[0]})")

        return "\n".join(contributionstrs)

    @staticmethod
    def _contributionator(n: int) -> str:
        """
        Return "contribution" or "contributions" based on the value of n
        """
        if n == 1:
            return "contribution"
        else:
            return "contributions"


def setup(bot):
    bot.add_cog(Stats(bot))<|MERGE_RESOLUTION|>--- conflicted
+++ resolved
@@ -96,16 +96,12 @@
         date_range = "2018-10-01..2018-10-31"
         per_page = "300"
         query_url = (
-<<<<<<< HEAD
-            f"{base_url}-label:{not_label}+type:{action_type}+is:{is_query}+created:{date_range}&per_page={per_page}"
-=======
             f"{base_url}"
             f"-label:{not_label}"
             f"+type:{action_type}"
             f"+is:{is_query}"
             f"+created:{date_range}"
             f"&per_page={per_page}"
->>>>>>> 96822996
         )
 
         headers = {"user-agent": "Discord Python Hactoberbot"}
